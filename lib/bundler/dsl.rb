--- conflicted
+++ resolved
@@ -66,16 +66,6 @@
     end
 
     def gem(name, *args)
-<<<<<<< HEAD
-      if name.is_a?(Symbol)
-        raise GemfileError, %{You need to specify gem names as Strings. Use 'gem "#{name.to_s}"' instead.}
-      end
-      if name =~ /\s/
-        raise GemfileError, %{'#{name}' is not a valid gem name because it contains whitespace.}
-      end
-
-=======
->>>>>>> ea143105
       options = args.last.is_a?(Hash) ? args.pop.dup : {}
       version = args || [">= 0"]
 
@@ -167,7 +157,7 @@
         raise DeprecatedError, msg
       end
 
-      source Source::SVN.new(normalize_hash(options).merge("uri" => uri)), source_options, &blk
+      with_source(@sources.add_svn_source(normalize_hash(options).merge("uri" => uri)), &blk)
     end
 
     def to_definition(lockfile, unlock)
@@ -237,16 +227,15 @@
     end
 
     def valid_keys
-<<<<<<< HEAD
-      @valid_keys ||= %w(group groups git svn path name branch ref tag require submodules platform platforms type)
-=======
-      @valid_keys ||= %w(group groups git path name branch ref tag require submodules platform platforms type source)
->>>>>>> ea143105
+      @valid_keys ||= %w(group groups git svn path name branch ref tag require submodules platform platforms type source)
     end
 
     def normalize_options(name, version, opts)
       if name.is_a?(Symbol)
         raise GemfileError, %{You need to specify gem names as Strings. Use 'gem "#{name.to_s}"' instead.}
+      end
+      if name =~ /\s/
+        raise GemfileError, %{'#{name}' is not a valid gem name because it contains whitespace.}
       end
 
       normalize_hash(opts)
