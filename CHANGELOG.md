<<<<<<< HEAD
## 1.1.pre.9

Bugfixes:

  - Fix `clean` to handle nested gems in a git repo (#1329)
  - Fix conflict from revert of benchmark tool (@boffbowsh, #1355)
  - Fix fatal error when unable to connect to gem source (#1269)
  - Fix `outdated` to find pre-release gems that are installed. (#1359)
  - Fix color for ui. (#1374)
  - Fix installing to user-owned system gems on OS X

Features:

  - `clean` will now clean up all old .gem and .gemspec files, cleaning up older pres
  - remove deprecations from DSL (#1119)
  - autorequire tries directories for gems with dashed names (#1205)

## 1.1.pre.8 (Aug 13, 2011)

Bugfixes:

  - Fix `bundle check` to not print fatal error message (@cldwalker, #1347)
  - Fix require_sudo when Gem.bindir isn't writeable (#1352)
  - Fix not asking Gemcutter API for dependency chain of git gems in --deployment (#1254)
  - Fix `install --binstubs` when using --path (#1332)

## 1.1.pre.7 (Aug 8, 2011)

Bugfixes:

  - Fixed invalid byte sequence error while installing gem on Ruby 1.9 (#1341)
  - Fixed exception when sudo was needed to install gems (@spastorino)

## 1.1.pre.6 (Aug 8, 2011)

Bugfixes:

  - Fix cross repository dependencies (#1138)
  - Fix git dependency fetching from API endpoint (#1254)
  - Fixes for bundle outdated (@joelmoss, #1238)
  - Fix bundle standalone when using the endpoint (#1240)

Features:

  - Implement `to_ary` to avoid calls to method_missing (@tenderlove, #1274)
  - bundle clean removes old .gem files (@cldwalker, #1293)
  - Correcly identify missing child dependency in error message
  - Run pre-install, post-build, and post-install gem hooks for git gems (@warhammerkid, #1120)
  - create Gemfile.lock for empty Gemfile (#1218)

## 1.1.pre.5 (June 11, 2011)

Bugfixes:

  - Fix LazySpecification on Ruby 1.9 (@dpiddy, #1232)
  - Fix HTTP proxy support (@leobessa, #878)

Features:

  - Speed up `install --deployment` by using the API endpoint
  - Support Basic HTTP Auth for the API endpoint (@dpiddy, #1229)
  - Add `install --full-index` to disable the API endpoint, just in case
  - Significantly speed up install by removing unneeded gemspec fetches
  - `outdated` command shows outdated gems (@joelmoss, #1130)
  - Print gem post install messages (@csquared, #1155)
  - Reduce memory use by removing Specification.new inside method_missing (@tenderlove, #1222)
  - Allow `check --path`

## 1.1.pre.4 (May 5, 2011)

Bugfixes:

  - Fix bug that could prevent installing new gems

## 1.1.pre.3 (May 4, 2011)

Features:

  - Add `bundle outdated` to show outdated gems (@joelmoss)
  - Remove BUNDLE_* from `Bundler.with_clean_env` (@wuputah)
  - Add Bundler.clean_system, and clean_exec (@wuputah)
  - Use git config for gem author name and email (@krekoten)

Bugfixes:

  - Fix error calling Bundler.rubygems.gem_path
  - Fix error when Gem.path returns Gem::FS instead of String

## 1.1.pre.2 (April 28, 2011)

Features:

  - Add :github option to Gemfile DSL for easy git repos
  - Merge all fixes from 1.0.12 and 1.0.13

## 1.1.pre.1 (February 2, 2011)

Bugfixes:

  - Compatibility with changes made by Rubygems 1.5

## 1.1.pre (January 21, 2011)

Features:

  - Add bundle clean. Removes unused gems from --path directory
  - Initial Gemcutter Endpoint API work, BAI Fetching source index
  - Added bundle install --standalone
  - Ignore Gemfile.lock when buliding new gems
  - Make it possible to override a .gemspec dependency's source in the
    Gemfile

Removed:

  - Removed bundle lock
  - Removed bundle install <path>
  - Removed bundle install --production
  - Removed bundle install --disable-shared-gems

## 1.0.18 (Aug 13, 2011)
=======
## 1.0.18 (Aug 16, 2011)
>>>>>>> c71d7b41

Bugfixes:

  - Fix typo in DEBUG_RESOLVER (@geemus)
  - Fixes rake 0.9.x warning (@mtylty, #1333)

Features:

  - Run the bundle install earlier in a Capistrano deployment (@cgriego, #1300)
  - Support hidden gemspec (@trans, @cldwalker, #827)
  - Make fetch_specs faster (@zeha, #1294)
  - Allow overriding development deps loaded by #gemspec (@lgierth, #1245)

## 1.0.17 (Aug 8, 2011)

Bugfixes:

  - Fix rake issues with rubygems 1.3.x (#1342)
  - Fixed invalid byte sequence error while installing gem on Ruby 1.9 (#1341)

## 1.0.16 (Aug 8, 2011)

Features:

  - Performance fix for MRI 1.9 (@efficientcloud, #1288)
  - Shortcuts (like `bundle i`) for all commands (@amatsuda)
  - Correcly identify missing child dependency in error message

Bugfixes:

  - Allow Windows network share paths with forward slashes (@mtscout6, #1253)
  - Check for rubygems.org credentials so `rake release` doesn't hang (#980)
  - Find cached prerelease gems on rubygems 1.3.x (@dburt, #1202)
  - Fix `bundle install --without` on kiji (@tmm1, #1287)
  - Get rid of warning in ruby 1.9.3 (@smartinez87, #1231)

Documentation:

  - Documentation for `gem ..., :require => false` (@kmayer, #1292)
  - Gems provide "executables", they are rarely also binaries (@fxn, #1242)

## 1.0.15 (June 9, 2011)

Features:

  - Improved Rubygems integration, removed many deprecation notices

Bugfixes:

  - Escape URL arguments to git correctly on Windows (1.0.14 regression)

## 1.0.14 (May 27, 2011)

Features:

  - Rubinius platform :rbx (@rkbodenner)
  - Include gem rake tasks with "require 'bundler/gem_tasks" (@indirect)
  - Include user name and email from git config in new gemspec (@ognevsky)

Bugfixes:

  - Set file permissions after checking out git repos (@tissak)
  - Remove deprecated call to Gem::SourceIndex#all_gems (@mpj)
  - Require the version file in new gemspecs (@rubiii)
  - Allow relative paths from the Gemfile in gems with no gemspec (@mbirk)
  - Install gems that contain 'bundler', e.g. guard-bundler (@hone)
  - Display installed path correctly on Windows (@tadman)
  - Escape quotes in git URIs (@mheffner)
  - Improve Rake 0.9 support (@quix)
  - Handle certain directories already existing (@raggi)
  - Escape filenames containing regex characters (@indirect)

## 1.0.13 (May 4, 2011)

Features:

  - Compatibility with Rubygems master (soon to be v1.8) (@evanphx)
  - Informative error when --path points to a broken symlink
  - Support Rake 0.9 and greater (@e2)
  - Output full errors for non-TTYs e.g. pow (@josh)

Bugfixes:

  - Allow spaces in gem path names for gem tasks (@rslifka)
  - Have cap run bundle install from release_path (@martinjagusch)
  - Quote git refspec so zsh doesn't expand it (@goneflyin)

## 1.0.12 (April 8, 2011)

Features:

  - Add --no-deployment option to `install` for disabling it on dev machines
  - Better error message when git fails and cache is present (@parndt)
  - Honor :bundle_cmd in cap `rake` command (@voidlock, @cgriego)

Bugfixes:

  - Compatibility with Rubygems 1.7 and Rails 2.3 and vendored gems (@evanphx)
  - Fix changing gem order in lock (@gucki)
  - Remove color escape sequences when displaying man pages (@bgreenlee)
  - Fix creating GEM_HOME on both JRuby 1.5 and 1.6 (@nickseiger)
  - Fix gems without a gemspec and directories in bin/ (@epall)
  - Fix --no-prune option for `bundle install` (@cmeiklejohn)

## 1.0.11 (April 1, 2011)

Features:

  - Compatibility with Rubygems 1.6 and 1.7
  - Better error messages when a git command fails

Bugfixes:

  - Don't always update gemspec gems (@carllerche)
  - Remove ivar warnings (@jackdempsey)
  - Fix occasional git failures in zsh (@jonah-carbonfive)
  - Consistent lock for gems with double deps like Cap (@akahn)

## 1.0.10 (February 1, 2011)

Bugfixes:

  - Fix a regression loading YAML gemspecs from :git and :path gems
  - Requires, namespaces, etc. to work with changes in Rubygems 1.5

## 1.0.9 (January 19, 2011)

Bugfixes:

  - Fix a bug where Bundler.require could remove gems from the load
    path. In Rails apps with a default application.rb, this removed
    all gems in groups other than :default and Rails.env

## 1.0.8 (January 18, 2011)

Features:

  - Allow overriding gemspec() deps with :git deps
  - Add --local option to `bundle update`
  - Ignore Gemfile.lock in newly generated gems
  - Use `less` as help pager instead of `more`
  - Run `bundle exec rake` instead of `rake` in Capistrano tasks

Bugfixes:

  - Fix --no-cache option for `bundle install`
  - Allow Vlad deploys to work without Capistrano gem installed
  - Fix group arguments to `bundle console`
  - Allow groups to be loaded even if other groups were loaded
  - Evaluate gemspec() gemspecs in their directory not the cwd
  - Count on Rake to chdir to the right place in GemHelper
  - Change Pathnames to Strings for MacRuby
  - Check git process exit status correctly
  - Fix some warnings in 1.9.3-trunk (thanks tenderlove)

## 1.0.7 (November 17, 2010)

Bugfixes:

  - Remove Bundler version from the lockfile because it broke
    backwards compatibility with 1.0.0-1.0.5. Sorry. :(

## 1.0.6 (November 16, 2010)

Bugfixes:

  - Fix regression in `update` that caused long/wrong results
  - Allow git gems on other platforms while installing (#579)

Features:

  - Speed up `install` command using various optimizations
  - Significantly increase performance of resolver
  - Use upcoming Rubygems performance improvements (@tmm1)
  - Warn if the lockfile was generated by a newer version
  - Set generated gems' homepage to "", so Rubygems will warn

## 1.0.5 (November 13, 2010)

Bugfixes:

  - Fix regression disabling all operations that employ sudo

## 1.0.4 (November 12, 2010)

Bugfixes:

  - Expand relative :paths from Bundler.root (eg ./foogem)
  - Allow git gems in --without groups while --frozen
  - Allow gem :ref to be a symbol as well as a string
  - Fix exception when Gemfile needs a newer Bundler version
  - Explanation when the current Bundler version conflicts
  - Explicit error message if Gemfile needs newer Bundler
  - Ignore an empty string BUNDLE_GEMFILE
  - Skeleton gemspec now works with older versions of git
  - Fix shell quoting and ref fetching in GemHelper
  - Disable colored output in --deployment
  - Preserve line endings in lock file

Features:

  - Add support for 'mingw32' platform (aka RubyInstaller)
  - Large speed increase when Gemfile.lock is already present
  - Huge speed increase when many (100+) system gems are present
  - Significant expansion of ISSUES, man pages, and docs site
  - Remove Open3 from GemHelper (now it works on Windows™®©)
  - Allow setting roles in built-in cap and vlad tasks

## 1.0.3 (October 15, 2010)

Bugfixes:

  - Use bitwise or in #hash to reduce the chance of overflow
  - `bundle update` now works with :git + :tag updates
  - Record relative :path options in the Gemfile.lock
  - :groups option on gem method in Gemfile now works
  - Add #platform method and :platform option to Gemfile DSL
  - --without now accepts a quoted, space-separated list
  - Installing after --deployment with no lock is now possible
  - Binstubs can now be symlinked
  - Print warning if cache for --local install is missing gems
  - Improve output when installing to a path
  - The tests all pass! Yay!

## 1.0.2 (October 2, 2010)

Bugfix:

  - Actually include the man pages in the gem, so help works

## 1.0.1 (October 1, 2010)

Features:

  - Vlad deployment recipe, `require 'bundler/vlad'`
  - Prettier bundle graphs
  - Improved gem skeleton for `bundle gem`
  - Prompt on file clashes when generating a gem
  - Option to generate binary with gem skeleton
  - Allow subclassing of GemHelper for custom tasks
  - Chdir to gem directory during `bundle open`

Bugfixes:

  - Allow gemspec requirements with a list of versions
  - Accept lockfiles with windows line endings
  - Respect BUNDLE_WITHOUT env var
  - Allow `gem "foo", :platform => :jruby`
  - Specify loaded_from path in fake gemspec
  - Flesh out gem_helper tasks, raise errors correctly
  - Respect RBConfig::CONFIG['ruby_install_name'] in binstubs

## 1.0.0 (August 29, 2010)

Features:

  - You can now define `:bundle_cmd` in the capistrano task

Bugfixes:

  - Various bugfixes to the built-in rake helpers
  - Fix a bug where shortrefs weren't unique enough and were
    therfore colliding
  - Fix a small bug involving checking whether a local git
    clone is up to date
  - Correctly handle explicit '=' dependencies with gems
    pinned to a git source
  - Fix an issue with Windows-generated lockfiles by reading
    and writing the lockfile in binary mode
  - Fix an issue with shelling out to git in Windows by
    using double quotes around paths
  - Detect new Rubygems sources in the Gemfile and update
    the lockfile

## 1.0.0.rc.6 (August 23, 2010)

Features:

  - Much better documentation for most of the commands and Gemfile
    format

Bugfixes:

  - Don't attempt to create directories if they already exist
  - Fix the capistrano task so that it actually runs
  - Update the Gemfile template to reference rubygems.org instead
    of :gemcutter
  - bundle exec should exit with a non zero exit code when the gem
    binary does not exist or the file is not executable.
  - Expand paths in Gemfile relative to the Gemfile and not the current
    working directory.

## 1.0.0.rc.5 (August 10, 2010)

Features:

  - Make the Capistrano task more concise.

Bugfixes:

  - Fix a regression with determining whether or not to use sudo
  - Allow using the --gemfile flag with the --deployment flag

## 1.0.0.rc.4 (August 9, 2010)

Features:

  - `bundle gem NAME` command to generate a new gem with Gemfile
  - Bundle config file location can be specified by BUNDLE_APP_CONFIG
  - Add --frozen to disable updating the Gemfile.lock at runtime
    (default with --deployment)
  - Basic Capistrano task now added as 'bundler/capistrano'

Bugfixes:

  - Multiple bundler process no longer share a tmp directory
  - `bundle update GEM` always updates dependencies of GEM as well
  - Deleting the cache directory no longer causes errors
  - Moving the bundle after installation no longer causes git errors
  - Bundle path is now correctly remembered on a read-only filesystem
  - Gem binaries are installed to Gem.bindir, not #{Gem.dir}/bin
  - Fetch gems from vendor/cache, even without --local
  - Sort lockfile by platform as well as spec

## 1.0.0.rc.3 (August 3, 2010)

Features:

  - Deprecate --production flag for --deployment, since the former
    was causing confusion with the :production group
  - Add --gemfile option to `bundle check`
  - Reduce memory usage of `bundle install` by 2-4x
  - Improve message from `bundle check` under various conditions
  - Better error when a changed Gemfile conflicts with Gemfile.lock

Bugfixes:

  - Create bin/ directory if it is missing, then install binstubs
  - Error nicely on the edge case of a pinned gem with no spec
  - Do not require gems for other platforms
  - Update git sources along with the gems they contain

## 1.0.0.rc.2 (July 29, 2010)

  - `bundle install path` was causing confusion, so we now print
    a clarifying warning. The preferred way to install to a path
    (which will not print the warning) is
    `bundle install --path path/to/install`.
  - `bundle install --system` installs to the default system
    location ($BUNDLE_PATH or $GEM_HOME) even if you previously
    used `bundle install --path`
  - completely remove `--disable-shared-gems`. If you install to
    system, you will not be isolated, while if you install to
    another path, you will be isolated from gems installed to
    the system. This was mostly an internal option whose naming
    and semantics were extremely confusing.
  - Add a `--production` option to `bundle install`:
    - by default, installs to `vendor/bundle`. This can be
      overridden with the `--path` option
    - uses `--local` if `vendor/cache` is found. This will
      guarantee that Bundler does not attempt to connect to
      Rubygems and will use the gems cached in `vendor/cache`
      instead
    - Raises an exception if a Gemfile.lock is not found
    - Raises an exception if you modify your Gemfile in development
      but do not check in an updated Gemfile.lock
  - Fixes a bug where switching a source from Rubygems to git
    would always say "the git source is not checked out" when
    running `bundle install`

NOTE: We received several reports of "the git source has not
been checked out. Please run bundle install". As far as we
can tell, these problems have two possible causes:

1. `bundle install ~/.bundle` in one user, but actually running
   the application as another user. Never install gems to a
   directory scoped to a user (`~` or `$HOME`) in deployment.
2. A bug that happened when changing a gem to a git source.

To mitigate several common causes of `(1)`, please use the
new `--production` flag. This flag is simply a roll-up of
the best practices we have been encouraging people to use
for deployment.

If you want to share gems across deployments, and you use
Capistrano, symlink release_path/current/vendor/bundle to
release_path/shared/bundle. This will keep deployments
snappy while maintaining the benefits of clean, deploy-time
isolation.

## 1.0.0.rc.1 (July 26, 2010)

  - Fixed a bug with `bundle install` on multiple machines and git

## 1.0.0.beta.10 (July 25, 2010)

  - Last release before 1.0.0.rc.1
  - Added :mri as a valid platform (platforms :mri { gem "ruby-debug" })
  - Fix `bundle install` immediately after modifying the :submodule option
  - Don't write to Gemfile.lock if nothing has changed, fixing situations
    where bundle install was run with a different user than the app
    itself
  - Fix a bug where other platforms were being wiped on `bundle update`
  - Don't ask for root password on `bundle install` if not needed
  - Avoid setting `$GEM_HOME` where not needed
  - First solid pass of `bundle config`
  - Add build options
    - `bundle config build.mysql --with-mysql-config=/path/to/config`

## 1.0.0.beta.9 (July 21, 2010)

  - Fix install failure when switching from a path to git source
  - Fix `bundle exec bundle *` in a bundle with --disable-shared-gems
  - Fix `bundle *` from inside a bundle with --disable-shared-gem
  - Shim Gem.refresh. This is used by Unicorn
  - Fix install failure when a path's dependencies changed

## 1.0.0.beta.8 (July 20, 2010)

  - Fix a Beta 7 bug involving Ruby 1.9

## 1.0.0.beta.7 (July 20, 2010, yanked)

  - Running `bundle install` twice in a row with a git source always crashed

## 1.0.0.beta.6 (July 20, 2010, yanked)

  - Create executables with bundle install --binstubs
  - You can customize the location (default is app/bin) with --binstubs other/location
  - Fix a bug where the Gemfile.lock would be deleted even if the update was exited
  - Fix a bug where cached gems for other platforms were sometimes deleted
  - Clean up output when nothing was deleted from cache (it previously said
    "Removing outdated gems ...")
  - Improve performance of bundle install if the git gem was already checked out,
    and the revision being used already exists locally
  - Fix bundle show bundler in some cases
  - Fix bugs with bundle update
  - Don't ever run git commands at runtime (fixes a number of common passenger issues)
  - Fixes an obscure bug where switching the source of a gem could fail to correctly
    change the source of its dependencies
  - Support multiple version dependencies in the Gemfile
    (gem "rails", ">= 3.0.0.beta1", "<= 3.0.0")
  - Raise an exception for ambiguous uses of multiple declarations of the same gem
    (for instance, with different versions or sources).
  - Fix cases where the same dependency appeared several times in the Gemfile.lock
  - Fix a bug where require errors were being swallowed during Bundler.require

## 1.0.0.beta.1

  - No `bundle lock` command. Locking happens automatically on install or update
  - No .bundle/environment.rb. Require 'bundler/setup' instead.
  - $BUNDLE_HOME defaults to $GEM_HOME instead of ~/.bundle
  - Remove lockfiles generated by 0.9

## 0.9.26

Features:

  - error nicely on incompatible 0.10 lockfiles

## 0.9.25 (May 3, 2010)

Bugfixes:

  - explicitly coerce Pathname objects to Strings for Ruby 1.9
  - fix some newline weirdness in output from install command

## 0.9.24 (April 22, 2010)

Features:

  - fetch submodules for git sources
  - limit the bundled version of bundler to the same as the one installing
  - force relative paths in git gemspecs to avoid raising Gem::NameTooLong
  - serialize GemCache sources correctly, so locking works
  - raise Bundler::GemNotFound instead of calling exit! inside library code
  - Rubygems 1.3.5 compatibility for the adventurous, not supported by me :)

Bugfixes:

  - don't try to regenerate environment.rb if it is read-only
  - prune outdated gems with the platform "ruby"
  - prune cache without errors when there are directories or non-gem files
  - don't re-write environment.rb if running after it has been loaded
  - do not monkeypatch Specification#load_paths twice when inside a bundle

## 0.9.23 (April 20, 2010)

Bugfixes:

  - cache command no longer prunes gems created by an older rubygems version
  - cache command no longer prunes gems that are for other platforms

## 0.9.22 (April 20, 2010)

Features:

  - cache command now prunes stale .gem files from vendor/cache
  - init --gemspec command now generates development dependencies
  - handle Polyglot's changes to Kernel#require with Bundler::ENV_LOADED (#287)
  - remove .gem files generated after installing a gem from a :path (#286)
  - improve install/lock messaging (#284)

Bugfixes:

  - ignore cached gems that are for another platform (#288)
  - install Windows gems that have no architecture set, like rcov (#277)
  - exec command while locked now includes the bundler lib in $LOAD_PATH (#293)
  - fix the `rake install` task
  - add GemspecError so it can be raised without (further) error (#292)
  - create a parent directory before cloning for git 1.5 compatibility (#285)

## 0.9.21 (April 16, 2010)

Bugfixes:

  - don't raise 'omg wtf' when lockfile is outdated

## 0.9.20 (April 15, 2010)

Features:

  - load YAML format gemspecs
  - no backtraces when calling Bundler.setup if gems are missing
  - no backtraces when trying to exec a file without the executable bit

Bugfixes:

  - fix infinite recursion in Bundler.setup after loading a bundled Bundler gem
  - request install instead of lock when env.rb is out of sync with Gemfile.lock

## 0.9.19 (April 12, 2010)

Features:

  - suggest `bundle install --relock` when the Gemfile has changed (#272)
  - source support for Rubygems servers without prerelease gem indexes (#262)

Bugfixes:

  - don't set up all groups every time Bundler.setup is called while locked (#263)
  - fix #full_gem_path for git gems while locked (#268)
  - eval gemspecs at the top level, not inside the Bundler class (#269)


## 0.9.18 (April 8, 2010)

Features:

  - console command that runs irb with bundle (and optional group) already loaded

Bugfixes:

  - Bundler.setup now fully disables system gems, even when unlocked (#266, #246)
    - fixes Yard, which found plugins in Gem.source_index that it could not load
    - makes behaviour of `Bundler.require` consistent between locked and unlocked loads

## 0.9.17 (April 7, 2010)

Features:

  - Bundler.require now calls Bundler.setup automatically
  - Gem::Specification#add_bundler_dependencies added for gemspecs

Bugfixes:

  - Gem paths are not longer duplicated while loading bundler
  - exec no longer duplicates RUBYOPT if it is already set correctly

## 0.9.16 (April 3, 2010)

Features:

  - exit gracefully on INT signal
  - resolver output now indicates whether remote sources were checked
  - print error instead of backtrace when exec cannot find a binary (#241)

Bugfixes:

  - show, check, and open commands work again while locked (oops)
  - show command for git gems
    - outputs branch names other than master
    - gets the correct sha from the checkout
    - doesn't print sha twice if :ref is set
  - report errors from bundler/setup.rb without backtraces (#243)
  - fix Gem::Spec#git_version to not error on unloaded specs
  - improve deprecation, Gemfile, and command error messages (#242)

## 0.9.15 (April 1, 2010)

Features:

  - use the env_file if possible instead of doing a runtime resolve
     - huge speedup when calling Bundler.setup while locked
     - ensures bundle exec is fast while locked
     - regenerates env_file if it was generated by an older version
  - update cached/packed gems when you update gems via bundle install

Bugfixes:

  - prep for Rubygems 1.3.7 changes
  - install command now pulls git branches correctly (#211)
  - raise errors on invalid options in the Gemfile

## 0.9.14 (March 30, 2010)

Features:

  - install command output vastly improved
    - installation message now accurate, with 'using' and 'installing'
    - bundler gems no longer listed as 'system gems'
  - show command output now includes sha and branch name for git gems
  - init command now takes --gemspec option for bootstrapping gem Gemfiles
  - Bundler.with_clean_env for shelling out to ruby scripts
  - show command now aliased as 'list'
  - VISUAL env var respected for GUI editors

Bugfixes:

  - exec command now finds binaries from gems with no gemspec
  - note source of Gemfile resolver errors
  - don't blow up if git urls are changed

## 0.9.13 (March 23, 2010)

Bugfixes:

  - exec command now finds binaries from gems installed via :path
  - gem dependencies are pulled in even if their type is nil
  - paths with spaces have double-quotes to work on Windows
  - set GEM_PATH in environment.rb so generators work with Rails 2

## 0.9.12 (March 17, 2010)

  - refactoring, internal cleanup, more solid specs

Features:

  - check command takes a --without option
  - check command exits 1 if the check fails

Bugfixes:

  - perform a topological sort on resolved gems (#191)
  - gems from git work even when paths or repos have spaces (#196)
  - Specification#loaded_from returns a String, like Gem::Specification (#197)
  - specs eval from inside the gem directory, even when locked
  - virtual gemspecs are now saved in environment.rb for use when loading
  - unify the Installer's local index and the runtime index (#204)

## 0.9.11 (March 9, 2010)

  - added roadmap with future development plans

Features:

  - install command can take the path to the gemfile with --gemfile (#125)
  - unknown command line options are now rejected (#163)
  - exec command hugely sped up while locked (#177)
  - show command prints the install path if you pass it a gem name (#148)
  - open command edits an installed gem with $EDITOR (#148)
  - Gemfile allows assigning an array of groups to a gem (#114)
  - Gemfile allows :tag option on :git sources
  - improve backtraces when a gemspec is invalid
  - improve performance by installing gems from the cache if present

Bugfixes:

  - normalize parameters to Bundler.require (#153)
  - check now checks installed gems rather than cached gems (#162)
  - don't update the gem index when installing after locking (#169)
  - bundle parenthesises arguments for 1.8.6 (#179)
  - gems can now be assigned to multiple groups without problems (#135)
  - fix the warning when building extensions for a gem from git with Rubygems 1.3.6
  - fix a Dependency.to_yaml error due to accidentally including sources and groups
  - don't reinstall packed gems
  - fix gems with git sources that are private repositories

## 0.9.10 (March 1, 2010)

  - depends on Rubygems 1.3.6

Bugfixes:

  - support locking after install --without
  - don't reinstall gems from the cache if they're already in the bundle
  - fixes for Ruby 1.8.7 and 1.9

## 0.9.9 (February 25, 2010)

Bugfixes:

  - don't die if GEM_HOME is an empty string
  - fixes for Ruby 1.8.6 and 1.9

## 0.9.8 (February 23, 2010)

Features:

  - pack command which both caches and locks
  - descriptive error if a cached gem is missing
  - remember the --without option after installing
  - expand paths given in the Gemfile via the :path option
  - add block syntax to the git and group options in the Gemfile
  - support gems with extensions that don't admit they depend on rake
  - generate gems using gem build gemspec so git gems can have native extensions
  - print a useful warning if building a gem fails
  - allow manual configuration via BUNDLE_PATH

Bugfixes:

  - eval gemspecs in the gem directory so relative paths work
  - make default spec for git sources valid
  - don't reinstall gems that are already packed

## 0.9.7 (February 17, 2010)

Bugfixes:

  - don't say that a gem from an excluded group is "installing"
  - improve crippling rubygems in locked scenarios

## 0.9.6 (February 16, 2010)

Features:

  - allow String group names
  - a number of improvements in the documentation and error messages

Bugfixes:

  - set SourceIndex#spec_dirs to solve a problem involving Rails 2.3 in unlocked mode
  - ensure Rubygems is fully loaded in Ruby 1.9 before patching it
  - fix `bundle install` for a locked app without a .bundle directory
  - require gems in the order that the resolver determines
  - make the tests platform agnostic so we can confirm that they're green on JRuby
  - fixes for Ruby 1.9

## 0.9.5 (Feburary 12, 2010)

Features:

  - added support for :path => "relative/path"
  - added support for older versions of git
  - added `bundle install --disable-shared-gems`
  - Bundler.require fails silently if a library does not have a file on the load path with its name
  - Basic support for multiple rubies by namespacing the default bundle path using the version and engine

Bugfixes:

  - if the bundle is locked and .bundle/environment.rb is not present when Bundler.setup is called, generate it
  - same if it's not present with `bundle check`
  - same if it's not present with `bundle install`<|MERGE_RESOLUTION|>--- conflicted
+++ resolved
@@ -1,4 +1,3 @@
-<<<<<<< HEAD
 ## 1.1.pre.9
 
 Bugfixes:
@@ -118,10 +117,7 @@
   - Removed bundle install --production
   - Removed bundle install --disable-shared-gems
 
-## 1.0.18 (Aug 13, 2011)
-=======
 ## 1.0.18 (Aug 16, 2011)
->>>>>>> c71d7b41
 
 Bugfixes:
 
