--- conflicted
+++ resolved
@@ -1,4 +1,3 @@
-<<<<<<< HEAD
 ## 1.3.0.rc (tbd)
 
 Features:
@@ -113,7 +112,7 @@
   - do not swallow --verbose on `bundle exec` (@sol, #2102)
   - `gem` generates gemspecs that block double-requires
   - `gem` generates gemspecs that admit they depend on rake
-=======
+
 ## 1.2.4 (Feb 12, 2013)
 
 Features:
@@ -128,7 +127,6 @@
   - support any ruby version in --standalone
   - resolve some ruby -w warnings (@chastell, #2193)
   - don't scare users with an error message during API fallback
->>>>>>> 1c50e8b9
 
 ## 1.2.3 (Nov 29, 2012)
 
