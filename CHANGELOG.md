--- conflicted
+++ resolved
@@ -1,4 +1,3 @@
-<<<<<<< HEAD
 ## 1.8.0 (unreleased)
 
 Features:
@@ -32,13 +31,12 @@
 Bugfixes:
 
   - warn on ambiguous gems available from more than one source (@tmoore)
-=======
+
 ## 1.6.6 (2014-08-23)
 
 Bugfixes:
 
   - restore Gemfile credentials to Gemfile.lock (@indirect)
->>>>>>> 954ffb3c
 
 ## 1.6.5 (2014-07-23)
 
