--- conflicted
+++ resolved
@@ -961,11 +961,7 @@
         end
       G
 
-<<<<<<< HEAD
       bundle "update", :env => { "PATH" => "" }
-=======
-      bundle "update", :env => {"PATH" => ""}
->>>>>>> 7e7e9efa
       expect(err).to include("You need to install git to be able to use gems from git repositories. For help installing git, please refer to GitHub's tutorial at https://help.github.com/articles/set-up-git")
     end
 
@@ -980,13 +976,8 @@
       bundle "package --all"
       simulate_new_machine
 
-<<<<<<< HEAD
       bundle "install", :env => { "PATH" => "" }
-      expect(out).to_not include("You need to install git to be able to use gems from git repositories.")
-=======
-      bundle "install", :env => {"PATH" => ""}
       expect(err).to_not include("You need to install git to be able to use gems from git repositories.")
->>>>>>> 7e7e9efa
       expect(exitstatus).to be_zero if exitstatus
     end
   end
