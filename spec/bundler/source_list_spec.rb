--- conflicted
+++ resolved
@@ -335,12 +335,8 @@
   end
 
   describe "#lock_sources" do
-<<<<<<< HEAD
-    it "combines the rubygems sources into a single instance, removing duplicate remotes from the front" do
+    it "combines the rubygems sources into a single instance, removing duplicate remotes from the end" do
       source_list.add_svn_source('uri' => 'svn://second-svn.org/path')
-=======
-    it "combines the rubygems sources into a single instance, removing duplicate remotes from the end" do
->>>>>>> 28b3808c
       source_list.add_git_source('uri' => 'git://third-git.org/path.git')
       source_list.add_rubygems_source('remotes' => ['https://duplicate-rubygems.org'])
       source_list.add_path_source('path' => '/third/path/to/gem')
